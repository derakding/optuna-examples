"""
Optuna example that optimizes a simple quadratic function.

In this example, we optimize a simple quadratic function. We also demonstrate how to continue an
optimization and to use timeouts.

We have the following two ways to execute this example:

(1) Execute this code directly.
    $ python quadratic.py


(2) Execute through CLI.
    $ optuna minimize quadratic.py objective --create-study --n-trials=100 \
      --storage sqlite:///example.db

"""


import optuna


# Define a simple 2-dimensional objective function whose minimum value is -1 when (x, y) = (0, -1).
def objective(trial):
    x = trial.suggest_uniform('x', -100, 100)
    y = trial.suggest_categorical('y', (-1, 0, 1))
    return x ** 2 + y


if __name__ == '__main__':
    # Let us minimize the objective function above.
    print('Running 10 trials...')
    study = optuna.optimize(objective, n_trials=10)
    print('Best value: {} (params: {})\n'.format(study.best_value, study.best_params))

    # We can continue the optimization as follows.
    print('Running 20 additional trials...')
<<<<<<< HEAD
    optuna.optimize(objective, n_trials=20, study=study)
=======
    study.run(objective, n_trials=20)
>>>>>>> 972f9b6a
    print('Best value: {} (params: {})\n'.format(study.best_value, study.best_params))

    # We can specify the timeout instead of a number of trials.
    print('Running additional trials in 2 seconds...')
<<<<<<< HEAD
    optuna.optimize(objective, timeout=2.0, study=study)
=======
    study.run(objective, timeout_seconds=2.0)
>>>>>>> 972f9b6a
    print('Best value: {} (params: {})\n'.format(study.best_value, study.best_params))<|MERGE_RESOLUTION|>--- conflicted
+++ resolved
@@ -35,18 +35,10 @@
 
     # We can continue the optimization as follows.
     print('Running 20 additional trials...')
-<<<<<<< HEAD
-    optuna.optimize(objective, n_trials=20, study=study)
-=======
     study.run(objective, n_trials=20)
->>>>>>> 972f9b6a
     print('Best value: {} (params: {})\n'.format(study.best_value, study.best_params))
 
     # We can specify the timeout instead of a number of trials.
     print('Running additional trials in 2 seconds...')
-<<<<<<< HEAD
-    optuna.optimize(objective, timeout=2.0, study=study)
-=======
     study.run(objective, timeout_seconds=2.0)
->>>>>>> 972f9b6a
     print('Best value: {} (params: {})\n'.format(study.best_value, study.best_params))